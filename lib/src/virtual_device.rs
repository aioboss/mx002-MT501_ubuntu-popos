<<<<<<< HEAD
#![allow(dead_code, unused)]


use std::{collections::HashMap, u16};
use evdev_rs::enums::{EV_KEY};
=======
#![allow(unused, dead_code)]

use evdev::{
    uinput::{VirtualDevice, VirtualDeviceBuilder}, AbsInfo, AbsoluteAxisType, AttributeSet, EventType, InputEvent, Key, PropType, Synchronization, UinputAbsSetup
};
use std::{cell::RefCell, collections::HashMap, rc::Rc, u16};
>>>>>>> aa6945e0

pub struct RawDataReader {
    pub data: Vec<u8>,
}

impl RawDataReader {
    const X_AXIS_HIGH: usize = 1;
    const X_AXIS_LOW: usize = 2;
    const Y_AXIS_HIGH: usize = 3;
    const Y_AXIS_LOW: usize = 4;
    const PRESSURE_HIGH: usize = 5;
    const PRESSURE_LOW: usize = 6;
    const PEN_BUTTONS: usize = 9;
    const TABLET_BUTTONS_HIGH: usize = 12;
    const TABLET_BUTTONS_LOW: usize = 11;

    pub fn new() -> Self {
        RawDataReader {
            data: vec![0u8; 64],
        }
    }

    fn u16_from_2_u8(&self, high: u8, low: u8) -> u16 {
        (high as u16) << 8 | low as u16
    }

    fn x_axis(&self) -> i32 {
        self.u16_from_2_u8(self.data[Self::X_AXIS_HIGH], self.data[Self::X_AXIS_LOW]) as i32
    }

    fn y_axis(&self) -> i32 {
        self.u16_from_2_u8(self.data[Self::Y_AXIS_HIGH], self.data[Self::Y_AXIS_LOW]) as i32
    }

    fn pressure(&self) -> i32 {
        self.u16_from_2_u8(
            self.data[Self::PRESSURE_HIGH],
            self.data[Self::PRESSURE_LOW],
        ) as i32
    }

    fn tablet_buttons_as_binary_flags(&self) -> u16 {
        self.u16_from_2_u8(
            self.data[Self::TABLET_BUTTONS_HIGH],
            self.data[Self::TABLET_BUTTONS_LOW],
        ) | (0xcc << 8)
    }

    fn pen_buttons(&self) -> u8 {
        self.data[Self::PEN_BUTTONS]
    }
}

pub struct DeviceDispatcher {
    tablet_last_raw_pressed_buttons: u16,
    pen_last_raw_pressed_buttons: u8,
    map_tablet_button_id_to_emitted_key: HashMap<u8, Key>,
    map_pen_button_id_to_emitted_key: HashMap<u8, Key>,
    virtual_pen: Rc<RefCell<VirtualDevice>>,
    virtual_keyboard: Rc<RefCell<VirtualDevice>>,
    was_touching: bool,
}

impl DeviceDispatcher {
    pub fn new() -> Self {
        let tablet_buttons_ids: Vec<u8> = (0..14).filter(|i| ![10, 11].contains(i)).collect();
        let default_tablet_emitted_keys: Vec<Key> = vec![
            Key::KEY_TAB,
            Key::KEY_SPACE,
            Key::KEY_LEFTALT,
            Key::KEY_LEFTCTRL,
            Key::KEY_SCROLLDOWN,
            Key::KEY_SCROLLUP,
            Key::KEY_LEFTBRACE,
            Key::KEY_KPMINUS,
            Key::KEY_KPPLUS,
            Key::KEY_E,
            Key::KEY_B,
            Key::KEY_RIGHTBRACE,
        ];

        let pen_buttons_ids: Vec<u8> = vec![4, 6];
        let default_pen_emitted_keys: Vec<Key> = vec![Key::BTN_STYLUS, Key::BTN_STYLUS2];

        DeviceDispatcher {
            tablet_last_raw_pressed_buttons: 0xFFFF,
            pen_last_raw_pressed_buttons: 0,
            map_tablet_button_id_to_emitted_key: tablet_buttons_ids
                .into_iter()
                .zip(default_tablet_emitted_keys.clone())
                .collect(),
            map_pen_button_id_to_emitted_key: pen_buttons_ids
                .into_iter()
                .zip(default_pen_emitted_keys.clone())
                .collect(),
            virtual_pen: Self::virtual_pen_builder(&default_pen_emitted_keys)
                .expect("Error creating Virtual Pen"),

            virtual_keyboard: Self::virtual_keyboard_builder(&default_tablet_emitted_keys, &default_pen_emitted_keys)
                .expect("Error creating Virtual keyboard"),
            was_touching: false,
        }
    }

    pub fn dispatch(&mut self, raw_data: &RawDataReader) {
        self.emit_pen_events(raw_data);
        // self.emit_tablet_events(raw_data);
    }

    fn emit_tablet_events(&mut self, raw_data: &RawDataReader) {
        let raw_button_as_binary_flags = raw_data.tablet_buttons_as_binary_flags();
        self.binary_flags_to_tablet_key_events(raw_button_as_binary_flags);
        self.tablet_last_raw_pressed_buttons = raw_button_as_binary_flags;
    }

    fn emit_pen_events(&mut self, raw_data: &RawDataReader) {
        let raw_pen_buttons = raw_data.pen_buttons();
        self.raw_pen_buttons_to_pen_key_events(raw_pen_buttons);
        self.pen_last_raw_pressed_buttons = raw_pen_buttons;
        let normalized_pressure = Self::normalize_pressure(raw_data.pressure());
        self.raw_pen_abs_to_pen_abs_events(
            raw_data.x_axis(),
            raw_data.y_axis(),
            normalized_pressure,
        );

        // self.pen_emit_touch(raw_data);
    }

    fn normalize_pressure(raw_pressure: i32) -> i32 {
        match 1740 - raw_pressure {
            x if x <= 0 => 0,
            x => x,
        }
    }

<<<<<<< HEAD
    

    fn virtual_device_builder(
=======
    fn virtual_pen_builder(
>>>>>>> aa6945e0
        pen_emitted_keys: &[Key],
    ) -> Result<Rc<RefCell<VirtualDevice>>, std::io::Error> {
        let abs_x_setup =
            UinputAbsSetup::new(AbsoluteAxisType::ABS_X, AbsInfo::new(0, 0, 4096, 0, 0, 1));
        let abs_y_setup =
            UinputAbsSetup::new(AbsoluteAxisType::ABS_Y, AbsInfo::new(0, 0, 4096, 0, 0, 1));
        let abs_pressure_setup = UinputAbsSetup::new(
            AbsoluteAxisType::ABS_PRESSURE,
            AbsInfo::new(0, 0, 1024, 0, 0, 1),
        );

        let mut key_set = AttributeSet::<Key>::new();

        let mut properties = AttributeSet::<PropType>::new();
        properties.insert(PropType::POINTER);

        key_set.insert(Key::BTN_TOOL_PEN);

        for key in pen_emitted_keys {
            key_set.insert(*key);
        }

        let virtual_device = VirtualDeviceBuilder::new()?
            .name("virtual_pen")
            .with_absolute_axis(&abs_x_setup)?
            .with_absolute_axis(&abs_y_setup)?
            .with_absolute_axis(&abs_pressure_setup)?
            .with_keys(&key_set)?
            .with_properties(&properties)?
            .build()?;

        Ok(Rc::new(RefCell::new(virtual_device)))
    }

    fn virtual_keyboard_builder(
        tablet_emitted_keys: &[Key],
        pen_emitted_keys: &[Key],
    ) -> Result<Rc<RefCell<VirtualDevice>>, std::io::Error> {
        let mut key_set = AttributeSet::<Key>::new();
        for key in tablet_emitted_keys {
            key_set.insert(*key);
        }

        let virtual_device = VirtualDeviceBuilder::new()?
            .name("virtual_keyboard")
            .with_keys(&key_set)?
            .build()?;

        Ok(Rc::new(RefCell::new(virtual_device)))
    }

    fn binary_flags_to_tablet_key_events(&mut self, raw_button_as_flags: u16) {
        (0..14)
            .filter(|i| ![10, 11].contains(i))
            .for_each(|i| self.emit_tablet_key_event(i, raw_button_as_flags));
    }

    pub fn emit_tablet_key_event(&mut self, i: u8, raw_button_as_flags: u16) {
        let id_as_binary_mask = 1 << i;
        let is_pressed = (raw_button_as_flags & id_as_binary_mask) == 0;
        let was_pressed = (self.tablet_last_raw_pressed_buttons & id_as_binary_mask) == 0;

        if let Some(state) = match (was_pressed, is_pressed) {
            (false, true) => Some(0), //Pressed
            (true, false) => Some(1), //Released
            _ => None,
        } {
            if let Some(key) = self.map_tablet_button_id_to_emitted_key.get(&i) {
                self.emit(
                    &Rc::clone(&self.virtual_keyboard),
                    EventType::KEY,
                    key.code(),
                    state,
                );
                self.tablet_last_raw_pressed_buttons = raw_button_as_flags;
                println!(
                    "{:016b} is:{:05} was:{:05}[{:016b}] id[{i:02}]{:016b} : {state}",
                    raw_button_as_flags,
                    is_pressed,
                    was_pressed,
                    self.tablet_last_raw_pressed_buttons,
                    id_as_binary_mask
                );
            }
        };
    }

    fn emit(
        &mut self,
        virtual_device: &Rc<RefCell<VirtualDevice>>,
        event_type: EventType,
        code: u16,
        state: i32,
    ) {
        let mut messages = vec![InputEvent::new_now(event_type, code, state)];
        messages.push(InputEvent::new_now(
            EventType::SYNCHRONIZATION,
            Synchronization::SYN_REPORT.0,
            0,
        ));
        virtual_device
            .borrow_mut()
            .emit(&messages)
            .expect("Error emitting");
    }

    fn raw_pen_abs_to_pen_abs_events(&mut self, x_axis: i32, y_axis: i32, pressure: i32) {
        self.emit(
            &Rc::clone(&self.virtual_pen),
            EventType::ABSOLUTE,
            AbsoluteAxisType::ABS_X.0,
            x_axis,
        );
        self.emit(
            &Rc::clone(&self.virtual_pen),
            EventType::ABSOLUTE,
            AbsoluteAxisType::ABS_Y.0,
            y_axis,
        );
        self.emit(
            &Rc::clone(&self.virtual_pen),
            EventType::ABSOLUTE,
            AbsoluteAxisType::ABS_PRESSURE.0,
            pressure,
        );
    }

    fn pen_emit_touch(&mut self, raw_data: &RawDataReader) {
        let is_touching = Self::normalize_pressure(raw_data.pressure()) > 0;
        if let Some(state) = match (self.was_touching, is_touching) {
            (false, true) => Some(0), //Pressed
            (true, false) => Some(1), //Released
            _ => None,
        } {
            self.emit(
                &Rc::clone(&self.virtual_pen),
                EventType::KEY,
                Key::BTN_TOUCH.code(),
                state,
            );
        }
        self.was_touching = is_touching;
    }

    fn raw_pen_buttons_to_pen_key_events(&mut self, pen_buttons: u8) {
        if let Some((state, id)) = match (self.pen_last_raw_pressed_buttons, pen_buttons) {
            (2, x) if x == 6 || x == 4 => Some((0, x)),
            (x, 2) if x == 6 || x == 4 => Some((1, x)),
            (x, y) if x != 2 && x == y => Some((2, x)),
            _ => None,
        } {
            let emit_key = self
                .map_pen_button_id_to_emitted_key
                .get(&id)
                .expect("Error mapping pen keys")
                .code();
            self.emit(
                &Rc::clone(&self.virtual_pen),
                EventType::KEY,
                emit_key,
                state,
            );
        };
    }
}<|MERGE_RESOLUTION|>--- conflicted
+++ resolved
@@ -1,17 +1,9 @@
-<<<<<<< HEAD
-#![allow(dead_code, unused)]
-
-
-use std::{collections::HashMap, u16};
-use evdev_rs::enums::{EV_KEY};
-=======
 #![allow(unused, dead_code)]
 
 use evdev::{
     uinput::{VirtualDevice, VirtualDeviceBuilder}, AbsInfo, AbsoluteAxisType, AttributeSet, EventType, InputEvent, Key, PropType, Synchronization, UinputAbsSetup
 };
 use std::{cell::RefCell, collections::HashMap, rc::Rc, u16};
->>>>>>> aa6945e0
 
 pub struct RawDataReader {
     pub data: Vec<u8>,
@@ -148,13 +140,7 @@
         }
     }
 
-<<<<<<< HEAD
-    
-
-    fn virtual_device_builder(
-=======
     fn virtual_pen_builder(
->>>>>>> aa6945e0
         pen_emitted_keys: &[Key],
     ) -> Result<Rc<RefCell<VirtualDevice>>, std::io::Error> {
         let abs_x_setup =
